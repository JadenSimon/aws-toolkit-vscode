--- conflicted
+++ resolved
@@ -71,21 +71,13 @@
                     this.channelLogger.emitMessage(text)
                     // If we have a timeout (as we do on debug) refresh the timeout as we receive text
                     params.timeout?.refresh()
-<<<<<<< HEAD
-                    this.logger.verbose('stdout: %s', removeAnsi(text))
-=======
-                    this.logger.verbose(`SAM: pid ${childProcess.pid()}: stdout: ${text}`)
->>>>>>> 348b9ff1
+                    this.logger.verbose('SAM: pid %d: stdout: %s', childProcess.pid(), removeAnsi(text))
                 },
                 onStderr: (text: string): void => {
                     this.channelLogger.emitMessage(text)
                     // If we have a timeout (as we do on debug) refresh the timeout as we receive text
                     params.timeout?.refresh()
-<<<<<<< HEAD
-                    this.logger.verbose('stderr: %s', removeAnsi(text))
-=======
-                    this.logger.verbose(`SAM: pid ${childProcess.pid()}: stderr: ${text}`)
->>>>>>> 348b9ff1
+                    this.logger.verbose('SAM: pid %d: stderr: %s', childProcess.pid(), removeAnsi(text))
                     if (checkForDebuggerAttachCue) {
                         // Look for messages like "Waiting for debugger to attach" before returning back to caller
                         if (this.debuggerAttachCues.some(cue => text.includes(cue))) {
