--- conflicted
+++ resolved
@@ -15,12 +15,8 @@
 const relativePaths = [
     path.join('src', 'templates'),
     path.join('src', 'test', 'shared', 'cloudformation', 'yaml'),
-<<<<<<< HEAD
-    path.join('src', 'integrationTest-samples'),
     path.join('snippets', 'out', 'snippets.json'),
-=======
     path.join('src', 'testFixtures'),
->>>>>>> 49ef235c
 ]
 
 ;(async () => {
