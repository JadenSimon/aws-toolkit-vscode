--- conflicted
+++ resolved
@@ -97,13 +97,10 @@
                 ],
             },
         }),
-<<<<<<< HEAD
-=======
         new CircularDependencyPlugin({
             exclude: /node_modules/,
             failOnError: true,
         }),
->>>>>>> 6f48e04a
     ],
     optimization: {
         minimize: true,
